--- conflicted
+++ resolved
@@ -26,11 +26,7 @@
 from moscot.backends.ott._jax_data import JaxSampler
 from moscot.backends.ott._neuraldual import NeuralDualSolver
 
-<<<<<<< HEAD
 __all__ = ["OTTCost", "SinkhornSolver", "GWSolver", "FGWSolver", "NeuralSolver", "CondNeuralSolver"]
-=======
-__all__ = ["OTTCost", "SinkhornSolver", "GWSolver"]
->>>>>>> f30b766e
 
 Scale_t = Union[float, Literal["mean", "median", "max_cost", "max_norm", "max_bound"]]
 Epsilon_t = Union[float, Epsilon]
@@ -329,21 +325,15 @@
         """Whether the problem is fused."""
         return None if self._problem is None else (self.xy is not None)
 
-<<<<<<< HEAD
-    @staticmethod
-    def _validate_geoms(geom_x: Geometry, geom_y: Geometry, geom_xy: Geometry) -> None:
-        n, m = geom_xy.shape
-        n_, m_ = geom_x.shape[0], geom_y.shape[0]
-        if n != n_:
-            raise ValueError(f"Expected the first geometry to have `{n}` points, found `{n_}`.")
-        if m != m_:
-            raise ValueError(f"Expected the second geometry to have `{m}` points, found `{m_}`.")
-
     @staticmethod
     def _alpha_to_fused_penalty(alpha: float) -> float:
         if not (0 < alpha <= 1):
             raise ValueError(f"Expected `alpha` to be in interval `(0, 1]`, found `{alpha}`.")
         return (1 - alpha) / alpha
+
+    @property
+    def problem_kind(self) -> ProblemKind:
+        return ProblemKind.QUAD
 
 
 class NeuralSolver(OTSolver[OTTOutput]):
@@ -528,9 +518,4 @@
             b[:n_train_x] if b is not None else None,
             a[n_train_x:] if a is not None else None,
             b[n_train_x:] if b is not None else None,
-        )
-=======
-    @property
-    def problem_kind(self) -> ProblemKind:
-        return ProblemKind.QUAD
->>>>>>> f30b766e
+        )