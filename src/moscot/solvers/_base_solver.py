--- conflicted
+++ resolved
@@ -43,7 +43,6 @@
         """
         # TODO(michalk8): refactor using backend utils
         if backend == "ott":
-<<<<<<< HEAD
             from moscot.backends.ott import (  # type: ignore[attr-defined]
                 GWSolver,
                 FGWSolver,
@@ -51,9 +50,6 @@
                 SinkhornSolver,
                 CondNeuralSolver,
             )
-=======
-            from moscot.backends.ott import GWSolver, SinkhornSolver  # type: ignore[attr-defined]
->>>>>>> f30b766e
 
             if self == ProblemKind.LINEAR:
                 if neural:
