--- conflicted
+++ resolved
@@ -38,9 +38,6 @@
 
       - name: Test
         run: |
-<<<<<<< HEAD
-          tox -vv
-=======
           tox -e py-${{ matrix.python }}
         env:
           PYTEST_ADDOPTS: -vv -n 2
@@ -53,5 +50,4 @@
           name: unittests
           env_vars: OS,PYTHON
           fail_ci_if_error: false
-          verbose: true
->>>>>>> 0dbecdff
+          verbose: true